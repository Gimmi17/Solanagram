<!DOCTYPE html>
<html lang="it">
<head>
    <meta charset="UTF-8">
    <meta name="viewport" content="width=device-width, initial-scale=1.0">
    <meta name="description" content="Solanagram - Advanced crypto signal processing and trading analytics platform">
    <meta name="author" content="Solanagram Team">
    <title>{% block title %}Solanagram{% endblock %}</title>
    
    <!-- Preload critical fonts -->
    <link rel="preconnect" href="https://fonts.googleapis.com">
    <link rel="preconnect" href="https://fonts.gstatic.com" crossorigin>
    
    <!-- Main stylesheet -->
    <link rel="stylesheet" href="{{ url_for('static', filename='css/style.css') }}?v=202506180003">
    
    <!-- Corporate Menu Styles -->
    {{ menu_styles|safe }}
    
    <!-- PWA meta tags -->
    <meta name="theme-color" content="#0284c7">
    <meta name="apple-mobile-web-app-capable" content="yes">
    <meta name="apple-mobile-web-app-status-bar-style" content="default">
    
    {% block head %}{% endblock %}
</head>
<body>
    <!-- Skip to main content for accessibility -->
    <a href="#main-content" class="skip-link">Skip to main content</a>
    
    <!-- Corporate Navigation Menu -->
    {{ menu_html|safe }}

    <!-- Main content wrapper -->
    <main id="main-content" class="main-content" role="main">
        <!-- Loading overlay -->
        <div id="loading-overlay" class="loading-overlay" style="display: none;">
            <div class="loading-content">
                <div class="spinner"></div>
                <p>Caricamento in corso...</p>
            </div>
        </div>
        
        <!-- Toast notifications container -->
        <div id="toast-container" class="toast-container" aria-live="polite" aria-atomic="true"></div>
        
        {% block content %}{% endblock %}
    </main>

    <!-- Corporate Menu Scripts -->
    {{ menu_scripts|safe }}

    <!-- Enhanced notification system -->
    <script>
<<<<<<< HEAD
        // Session validation
        let sessionCheckInterval = null;
        
        // Check session validity
        async function checkSessionValidity() {
            try {
                const response = await fetch('/api/auth/validate-session');
                if (response.ok) {
                    const data = await response.json();
                    if (!data.success || !data.session_valid) {
                        // Session is invalid, logout automatically
                        console.log('Session validation failed, logging out...');
                        await performLogout();
                    }
                } else if (response.status === 401) {
                    // Unauthorized, logout automatically
                    console.log('Unauthorized response, logging out...');
                    await performLogout();
                }
            } catch (error) {
                console.error('Error checking session validity:', error);
                // On error, we don't logout automatically to avoid false positives
            }
        }
        
        // Perform logout
        async function performLogout() {
            try {
                // Clear local storage
                localStorage.removeItem('access_token');
                localStorage.removeItem('session_token');
                
                // Call logout endpoint
                await fetch('/api/auth/logout', {
                    method: 'POST',
                    headers: {
                        'Content-Type': 'application/json'
                    }
                });
                
                // Redirect to login
                window.location.href = '/login';
            } catch (error) {
                console.error('Error during logout:', error);
                // Still redirect to login even if logout fails
                window.location.href = '/login';
            }
        }
        
        // Start session validation on page load
        document.addEventListener('DOMContentLoaded', function() {
            // Check session immediately
            checkSessionValidity();
            
            // Set up periodic session checks (every 5 minutes)
            sessionCheckInterval = setInterval(checkSessionValidity, 5 * 60 * 1000);
            
            // Also check when page becomes visible (user returns to tab)
            document.addEventListener('visibilitychange', function() {
                if (!document.hidden) {
                    checkSessionValidity();
                }
            });
        });
        
        // Clean up interval when page unloads
        window.addEventListener('beforeunload', function() {
            if (sessionCheckInterval) {
                clearInterval(sessionCheckInterval);
            }
        });
        
        // Show message function - Unified error/message system
        function showMessage(message, type = 'info') {
            // Remove any existing messages to avoid duplicates
            const existingMessages = document.querySelectorAll('.message');
            existingMessages.forEach(msg => {
                if (msg.parentNode) {
                    msg.parentNode.removeChild(msg);
                }
            });
            
            const messageDiv = document.createElement('div');
            messageDiv.className = `message message-${type}`;
            
            // Create close button
            const closeButton = document.createElement('button');
            closeButton.className = 'message-close';
            closeButton.innerHTML = '&times;';
            closeButton.setAttribute('aria-label', 'Chiudi messaggio');
            closeButton.onclick = function() {
                if (messageDiv.parentNode) {
                    messageDiv.parentNode.removeChild(messageDiv);
                }
            };
            
            // Create message content
            const messageContent = document.createElement('div');
            messageContent.className = 'message-content';
            messageContent.innerHTML = message; // Using innerHTML to support HTML content
            
            // Assemble message
            messageDiv.appendChild(messageContent);
            messageDiv.appendChild(closeButton);
=======
        // Toast notification system
        function createToast(message, type = 'info', duration = 5000) {
            const toastContainer = document.getElementById('toast-container');
            const toast = document.createElement('div');
            const toastId = 'toast-' + Date.now();
>>>>>>> 972382cd
            
            toast.id = toastId;
            toast.className = `toast toast-${type}`;
            toast.setAttribute('role', 'alert');
            toast.setAttribute('aria-live', 'assertive');
            
<<<<<<< HEAD
            // Scroll to message for better visibility
            messageDiv.scrollIntoView({ behavior: 'smooth', block: 'nearest' });
        }

        // API request helper - Enhanced with unified error handling
=======
            const iconMap = {
                'success': 'fas fa-check-circle',
                'error': 'fas fa-exclamation-circle',
                'warning': 'fas fa-exclamation-triangle',
                'info': 'fas fa-info-circle'
            };
            
            toast.innerHTML = `
                <div class="toast-header">
                    <i class="${iconMap[type] || iconMap.info}"></i>
                    <button type="button" class="toast-close" onclick="removeToast('${toastId}')" aria-label="Close notification">
                        <i class="fas fa-times"></i>
                    </button>
                </div>
                <div class="toast-body">
                    ${message}
                </div>
                <div class="toast-progress">
                    <div class="toast-progress-bar" style="animation-duration: ${duration}ms;"></div>
                </div>
            `;
            
            toastContainer.appendChild(toast);
            
            // Trigger animation
            setTimeout(() => toast.classList.add('show'), 100);
            
            // Auto remove
            setTimeout(() => removeToast(toastId), duration);
            
            return toastId;
        }
        
        function removeToast(toastId) {
            const toast = document.getElementById(toastId);
            if (toast) {
                toast.classList.add('hide');
                setTimeout(() => {
                    if (toast.parentNode) {
                        toast.parentNode.removeChild(toast);
                    }
                }, 300);
            }
        }
        
        // Legacy showMessage function for backward compatibility
        function showMessage(message, type = 'info') {
            createToast(message, type);
        }

        // Enhanced API request helper with better error handling
>>>>>>> 972382cd
        async function makeRequest(url, options = {}) {
            const headers = {
                'Content-Type': 'application/json',
                ...options.headers
            };
            
            // Get token from server session
            let token = null;
            try {
                const tokenResponse = await fetch('/api/auth/session-token');
                if (tokenResponse.ok) {
                    const tokenData = await tokenResponse.json();
                    if (tokenData.success) {
                        token = tokenData.token;
                    }
                }
            } catch (e) {
                console.log('Could not get session token:', e);
            }
            
            if (token) {
                headers.Authorization = `Bearer ${token}`;
            }
            
            // Show loading for longer requests
            const showLoading = options.showLoading !== false;
            let loadingTimeout;
            
            if (showLoading) {
                loadingTimeout = setTimeout(() => {
                    document.getElementById('loading-overlay').style.display = 'flex';
                }, 200);
            }
            
            try {
                const response = await fetch(url, {
                    ...options,
                    headers
                });
                
<<<<<<< HEAD
                // Handle 401 Unauthorized
                if (response.status === 401) {
                    // Session expired, perform automatic logout
                    console.log('Session expired during API request, logging out...');
                    await performLogout();
=======
                clearTimeout(loadingTimeout);
                if (showLoading) {
                    document.getElementById('loading-overlay').style.display = 'none';
                }
                
                if (response.status === 401) {
                    localStorage.removeItem('access_token');
                    localStorage.removeItem('session_token');
                    createToast('Sessione scaduta. Verrai reindirizzato alla pagina di login.', 'warning');
                    setTimeout(() => {
                        window.location.href = '/';
                    }, 2000);
>>>>>>> 972382cd
                    return null;
                }
                
                if (!response.ok) {
                    throw new Error(`HTTP error! status: ${response.status}`);
                }
                
                const data = await response.json();
                
                // Handle API errors that return success: false or error fields
                if (data && data.success === false && data.error) {
                    const errorMessage = typeof data.error === 'string' ? data.error : 'Errore sconosciuto';
                    if (!options.suppressErrorMessage) {
                        showMessage(`❌ ${errorMessage}`, 'error');
                    }
                    return data; // Return the data even if there's an error for specific handling
                }
                
                // Handle server errors (5xx status codes)
                if (response.status >= 500) {
                    if (!options.suppressErrorMessage) {
                        showMessage('❌ Errore del server. Riprova più tardi.', 'error');
                    }
                    return { success: false, error: 'Server error' };
                }
                
                // Handle client errors (4xx status codes except 401)
                if (response.status >= 400 && response.status < 500) {
                    const errorMessage = data?.error || data?.message || 'Richiesta non valida';
                    if (!options.suppressErrorMessage) {
                        showMessage(`❌ ${errorMessage}`, 'error');
                    }
                    return data || { success: false, error: errorMessage };
                }
                
                return data;
            } catch (error) {
                clearTimeout(loadingTimeout);
                if (showLoading) {
                    document.getElementById('loading-overlay').style.display = 'none';
                }
                
                console.error('Request error:', error);
<<<<<<< HEAD
                if (!options.suppressErrorMessage) {
                    showMessage('❌ Errore di connessione. Verifica la tua connessione internet.', 'error');
                }
=======
                createToast('Si è verificato un errore durante la richiesta', 'error');
>>>>>>> 972382cd
                throw error;
            }
        }
        
        // Global error handler for unhandled promise rejections
        window.addEventListener('unhandledrejection', function(event) {
            console.error('Unhandled promise rejection:', event.reason);
            showMessage('❌ Si è verificato un errore imprevisto.', 'error');
        });
        
        // Global error handler for JavaScript errors
        window.addEventListener('error', function(event) {
            console.error('JavaScript error:', event.error);
            // Only show message for critical errors, not for minor issues
            if (event.error && event.error.stack && !event.error.stack.includes('extension')) {
                showMessage('❌ Errore nell\'applicazione. Ricarica la pagina se i problemi persistono.', 'error');
            }
        });

        // Loading state helpers with enhanced UX
        function showLoading(message = 'Caricamento...') {
            const overlay = document.getElementById('loading-overlay');
            const loadingText = overlay.querySelector('p');
            if (loadingText) {
                loadingText.textContent = message;
            }
            overlay.style.display = 'flex';
        }

        function hideLoading() {
            document.getElementById('loading-overlay').style.display = 'none';
        }
        
        // Enhanced notification function
        function showNotification(type, message, duration = 5000) {
            createToast(message, type, duration);
        }
        
        // Keyboard accessibility
        document.addEventListener('keydown', function(e) {
            // ESC key to close modals or overlays
            if (e.key === 'Escape') {
                const loadingOverlay = document.getElementById('loading-overlay');
                if (loadingOverlay && loadingOverlay.style.display === 'flex') {
                    hideLoading();
                }
                
                // Close any open toasts
                const toasts = document.querySelectorAll('.toast.show');
                toasts.forEach(toast => {
                    removeToast(toast.id);
                });
            }
        });
        
        // Initialize any tooltips or interactive elements
        document.addEventListener('DOMContentLoaded', function() {
            // Add ripple effect to buttons
            const buttons = document.querySelectorAll('.btn');
            buttons.forEach(button => {
                button.addEventListener('click', function(e) {
                    const ripple = document.createElement('span');
                    const rect = this.getBoundingClientRect();
                    const size = Math.max(rect.width, rect.height);
                    const x = e.clientX - rect.left - size / 2;
                    const y = e.clientY - rect.top - size / 2;
                    
                    ripple.style.width = ripple.style.height = size + 'px';
                    ripple.style.left = x + 'px';
                    ripple.style.top = y + 'px';
                    ripple.classList.add('ripple');
                    
                    this.appendChild(ripple);
                    
                    setTimeout(() => {
                        ripple.remove();
                    }, 600);
                });
            });
        });
    </script>

    {% block scripts %}{% endblock %}
    
    <!-- Additional styles for enhanced components -->
    <style>
        /* Skip link for accessibility */
        .skip-link {
            position: absolute;
            top: -40px;
            left: 6px;
            background: var(--primary-600);
            color: white;
            padding: 8px;
            border-radius: var(--radius-md);
            text-decoration: none;
            z-index: 9999;
            font-weight: 500;
        }
        
        .skip-link:focus {
            top: 6px;
        }
        
        /* Loading overlay */
        .loading-overlay {
            position: fixed;
            top: 0;
            left: 0;
            width: 100vw;
            height: 100vh;
            background: rgba(255, 255, 255, 0.9);
            backdrop-filter: blur(8px);
            display: flex;
            align-items: center;
            justify-content: center;
            z-index: 9998;
        }
        
        .loading-content {
            text-align: center;
            padding: var(--space-8);
        }
        
        .loading-content p {
            margin-top: var(--space-4);
            color: var(--secondary-600);
            font-weight: 500;
        }
        
        /* Toast notifications */
        .toast-container {
            position: fixed;
            top: var(--space-6);
            right: var(--space-6);
            z-index: 9999;
            max-width: 400px;
        }
        
        .toast {
            background: white;
            border-radius: var(--radius-lg);
            box-shadow: var(--shadow-xl);
            margin-bottom: var(--space-3);
            border: 1px solid var(--secondary-200);
            overflow: hidden;
            transform: translateX(400px);
            opacity: 0;
            transition: all var(--transition-normal);
        }
        
        .toast.show {
            transform: translateX(0);
            opacity: 1;
        }
        
        .toast.hide {
            transform: translateX(400px);
            opacity: 0;
        }
        
        .toast-header {
            display: flex;
            align-items: center;
            justify-content: space-between;
            padding: var(--space-3) var(--space-4);
            border-bottom: 1px solid var(--secondary-200);
        }
        
        .toast-header i:first-child {
            font-size: var(--text-lg);
        }
        
        .toast-close {
            background: none;
            border: none;
            color: var(--secondary-500);
            cursor: pointer;
            padding: var(--space-1);
            border-radius: var(--radius-sm);
            transition: all var(--transition-fast);
        }
        
        .toast-close:hover {
            background: var(--secondary-100);
            color: var(--secondary-700);
        }
        
        .toast-body {
            padding: var(--space-4);
            color: var(--secondary-700);
        }
        
        .toast-progress {
            height: 3px;
            background: var(--secondary-200);
        }
        
        .toast-progress-bar {
            height: 100%;
            width: 100%;
            transform-origin: left;
            animation: toast-progress linear forwards;
        }
        
        @keyframes toast-progress {
            from { transform: scaleX(1); }
            to { transform: scaleX(0); }
        }
        
        /* Toast color variants */
        .toast-success .toast-header i:first-child { color: var(--success-600); }
        .toast-success .toast-progress-bar { background: var(--success-500); }
        
        .toast-error .toast-header i:first-child { color: var(--danger-600); }
        .toast-error .toast-progress-bar { background: var(--danger-500); }
        
        .toast-warning .toast-header i:first-child { color: var(--warning-600); }
        .toast-warning .toast-progress-bar { background: var(--warning-500); }
        
        .toast-info .toast-header i:first-child { color: var(--info-600); }
        .toast-info .toast-progress-bar { background: var(--info-500); }
        
        /* Button ripple effect */
        .btn {
            position: relative;
            overflow: hidden;
        }
        
        .ripple {
            position: absolute;
            border-radius: 50%;
            background: rgba(255, 255, 255, 0.3);
            transform: scale(0);
            animation: ripple-animation 0.6s linear;
            pointer-events: none;
        }
        
        @keyframes ripple-animation {
            to {
                transform: scale(4);
                opacity: 0;
            }
        }
        
        /* Responsive toast positioning */
        @media (max-width: 768px) {
            .toast-container {
                top: var(--space-4);
                right: var(--space-4);
                left: var(--space-4);
                max-width: none;
            }
            
            .toast {
                transform: translateY(-100px);
            }
            
            .toast.show {
                transform: translateY(0);
            }
            
            .toast.hide {
                transform: translateY(-100px);
            }
        }
    </style>
</body>
</html> <|MERGE_RESOLUTION|>--- conflicted
+++ resolved
@@ -52,131 +52,17 @@
 
     <!-- Enhanced notification system -->
     <script>
-<<<<<<< HEAD
-        // Session validation
-        let sessionCheckInterval = null;
-        
-        // Check session validity
-        async function checkSessionValidity() {
-            try {
-                const response = await fetch('/api/auth/validate-session');
-                if (response.ok) {
-                    const data = await response.json();
-                    if (!data.success || !data.session_valid) {
-                        // Session is invalid, logout automatically
-                        console.log('Session validation failed, logging out...');
-                        await performLogout();
-                    }
-                } else if (response.status === 401) {
-                    // Unauthorized, logout automatically
-                    console.log('Unauthorized response, logging out...');
-                    await performLogout();
-                }
-            } catch (error) {
-                console.error('Error checking session validity:', error);
-                // On error, we don't logout automatically to avoid false positives
-            }
-        }
-        
-        // Perform logout
-        async function performLogout() {
-            try {
-                // Clear local storage
-                localStorage.removeItem('access_token');
-                localStorage.removeItem('session_token');
-                
-                // Call logout endpoint
-                await fetch('/api/auth/logout', {
-                    method: 'POST',
-                    headers: {
-                        'Content-Type': 'application/json'
-                    }
-                });
-                
-                // Redirect to login
-                window.location.href = '/login';
-            } catch (error) {
-                console.error('Error during logout:', error);
-                // Still redirect to login even if logout fails
-                window.location.href = '/login';
-            }
-        }
-        
-        // Start session validation on page load
-        document.addEventListener('DOMContentLoaded', function() {
-            // Check session immediately
-            checkSessionValidity();
-            
-            // Set up periodic session checks (every 5 minutes)
-            sessionCheckInterval = setInterval(checkSessionValidity, 5 * 60 * 1000);
-            
-            // Also check when page becomes visible (user returns to tab)
-            document.addEventListener('visibilitychange', function() {
-                if (!document.hidden) {
-                    checkSessionValidity();
-                }
-            });
-        });
-        
-        // Clean up interval when page unloads
-        window.addEventListener('beforeunload', function() {
-            if (sessionCheckInterval) {
-                clearInterval(sessionCheckInterval);
-            }
-        });
-        
-        // Show message function - Unified error/message system
-        function showMessage(message, type = 'info') {
-            // Remove any existing messages to avoid duplicates
-            const existingMessages = document.querySelectorAll('.message');
-            existingMessages.forEach(msg => {
-                if (msg.parentNode) {
-                    msg.parentNode.removeChild(msg);
-                }
-            });
-            
-            const messageDiv = document.createElement('div');
-            messageDiv.className = `message message-${type}`;
-            
-            // Create close button
-            const closeButton = document.createElement('button');
-            closeButton.className = 'message-close';
-            closeButton.innerHTML = '&times;';
-            closeButton.setAttribute('aria-label', 'Chiudi messaggio');
-            closeButton.onclick = function() {
-                if (messageDiv.parentNode) {
-                    messageDiv.parentNode.removeChild(messageDiv);
-                }
-            };
-            
-            // Create message content
-            const messageContent = document.createElement('div');
-            messageContent.className = 'message-content';
-            messageContent.innerHTML = message; // Using innerHTML to support HTML content
-            
-            // Assemble message
-            messageDiv.appendChild(messageContent);
-            messageDiv.appendChild(closeButton);
-=======
         // Toast notification system
         function createToast(message, type = 'info', duration = 5000) {
             const toastContainer = document.getElementById('toast-container');
             const toast = document.createElement('div');
             const toastId = 'toast-' + Date.now();
->>>>>>> 972382cd
             
             toast.id = toastId;
             toast.className = `toast toast-${type}`;
             toast.setAttribute('role', 'alert');
             toast.setAttribute('aria-live', 'assertive');
             
-<<<<<<< HEAD
-            // Scroll to message for better visibility
-            messageDiv.scrollIntoView({ behavior: 'smooth', block: 'nearest' });
-        }
-
-        // API request helper - Enhanced with unified error handling
-=======
             const iconMap = {
                 'success': 'fas fa-check-circle',
                 'error': 'fas fa-exclamation-circle',
@@ -228,26 +114,12 @@
         }
 
         // Enhanced API request helper with better error handling
->>>>>>> 972382cd
         async function makeRequest(url, options = {}) {
+            const token = localStorage.getItem('session_token') || localStorage.getItem('access_token');
             const headers = {
                 'Content-Type': 'application/json',
                 ...options.headers
             };
-            
-            // Get token from server session
-            let token = null;
-            try {
-                const tokenResponse = await fetch('/api/auth/session-token');
-                if (tokenResponse.ok) {
-                    const tokenData = await tokenResponse.json();
-                    if (tokenData.success) {
-                        token = tokenData.token;
-                    }
-                }
-            } catch (e) {
-                console.log('Could not get session token:', e);
-            }
             
             if (token) {
                 headers.Authorization = `Bearer ${token}`;
@@ -269,13 +141,6 @@
                     headers
                 });
                 
-<<<<<<< HEAD
-                // Handle 401 Unauthorized
-                if (response.status === 401) {
-                    // Session expired, perform automatic logout
-                    console.log('Session expired during API request, logging out...');
-                    await performLogout();
-=======
                 clearTimeout(loadingTimeout);
                 if (showLoading) {
                     document.getElementById('loading-overlay').style.display = 'none';
@@ -288,7 +153,6 @@
                     setTimeout(() => {
                         window.location.href = '/';
                     }, 2000);
->>>>>>> 972382cd
                     return null;
                 }
                 
@@ -297,33 +161,6 @@
                 }
                 
                 const data = await response.json();
-                
-                // Handle API errors that return success: false or error fields
-                if (data && data.success === false && data.error) {
-                    const errorMessage = typeof data.error === 'string' ? data.error : 'Errore sconosciuto';
-                    if (!options.suppressErrorMessage) {
-                        showMessage(`❌ ${errorMessage}`, 'error');
-                    }
-                    return data; // Return the data even if there's an error for specific handling
-                }
-                
-                // Handle server errors (5xx status codes)
-                if (response.status >= 500) {
-                    if (!options.suppressErrorMessage) {
-                        showMessage('❌ Errore del server. Riprova più tardi.', 'error');
-                    }
-                    return { success: false, error: 'Server error' };
-                }
-                
-                // Handle client errors (4xx status codes except 401)
-                if (response.status >= 400 && response.status < 500) {
-                    const errorMessage = data?.error || data?.message || 'Richiesta non valida';
-                    if (!options.suppressErrorMessage) {
-                        showMessage(`❌ ${errorMessage}`, 'error');
-                    }
-                    return data || { success: false, error: errorMessage };
-                }
-                
                 return data;
             } catch (error) {
                 clearTimeout(loadingTimeout);
@@ -332,31 +169,10 @@
                 }
                 
                 console.error('Request error:', error);
-<<<<<<< HEAD
-                if (!options.suppressErrorMessage) {
-                    showMessage('❌ Errore di connessione. Verifica la tua connessione internet.', 'error');
-                }
-=======
                 createToast('Si è verificato un errore durante la richiesta', 'error');
->>>>>>> 972382cd
                 throw error;
             }
         }
-        
-        // Global error handler for unhandled promise rejections
-        window.addEventListener('unhandledrejection', function(event) {
-            console.error('Unhandled promise rejection:', event.reason);
-            showMessage('❌ Si è verificato un errore imprevisto.', 'error');
-        });
-        
-        // Global error handler for JavaScript errors
-        window.addEventListener('error', function(event) {
-            console.error('JavaScript error:', event.error);
-            // Only show message for critical errors, not for minor issues
-            if (event.error && event.error.stack && !event.error.stack.includes('extension')) {
-                showMessage('❌ Errore nell\'applicazione. Ricarica la pagina se i problemi persistono.', 'error');
-            }
-        });
 
         // Loading state helpers with enhanced UX
         function showLoading(message = 'Caricamento...') {
