--- conflicted
+++ resolved
@@ -43,60 +43,12 @@
             "id": "profile"
         },
         {
-            "url": "/change-password", 
-            "icon": '''<svg viewBox="0 0 24 24" fill="none" stroke="currentColor" stroke-width="2">
-                <path d="M15 7a2 2 0 0 1 2 2m4 0a6 6 0 0 1-7.743 5.743L11 17H9v2H7v2H4a1 1 0 0 1-1-1v-2.586a1 1 0 0 1 .293-.707l5.964-5.964A6 6 0 1 1 21 9z"></path>
-            </svg>''', 
-            "text": "Cambia Password", 
-            "id": "change-password"
-        },
-        {
             "url": "/chats", 
             "icon": '''<svg viewBox="0 0 24 24" fill="none" stroke="currentColor" stroke-width="2">
                 <path d="M21 15a2 2 0 0 1-2 2H7l-4 4V5a2 2 0 0 1 2-2h14a2 2 0 0 1 2 2z"></path>
             </svg>''', 
             "text": "Le mie Chat", 
             "id": "chats"
-<<<<<<< HEAD
-        },
-        {
-            "url": "/message-manager", 
-            "icon": '''<svg viewBox="0 0 24 24" fill="none" stroke="currentColor" stroke-width="2">
-                <path d="M4 4h16c1.1 0 2 .9 2 2v12c0 1.1-.9 2-2 2H4c-1.1 0-2-.9-2-2V6c0-1.1.9-2 2-2z"></path>
-                <polyline points="22,6 12,13 2,6"></polyline>
-            </svg>''', 
-            "text": "Gestione Messaggi", 
-            "id": "message-manager"
-        },
-        {
-            "url": "/configured-channels", 
-            "icon": '''<svg viewBox="0 0 24 24" fill="none" stroke="currentColor" stroke-width="2">
-                <polyline points="17,1 21,5 17,9"></polyline>
-                <path d="M3 11V9a4 4 0 0 1 4-4h14"></path>
-                <polyline points="7,23 3,19 7,15"></polyline>
-                <path d="M21 13v2a4 4 0 0 1-4 4H3"></path>
-            </svg>''', 
-            "text": "Reindirizzamenti", 
-            "id": "configured-channels"
-        },
-        {
-            "url": "/crypto-dashboard", 
-            "icon": '''<svg viewBox="0 0 24 24" fill="none" stroke="currentColor" stroke-width="2">
-                <path d="M12 2l3.09 6.26L22 9.27l-5 4.87 1.18 6.88L12 17.77l-6.18 3.25L7 14.14 2 9.27l6.91-1.01L12 2z"></path>
-            </svg>''', 
-            "text": "Crypto", 
-            "id": "crypto-dashboard"
-        },
-        {
-            "url": "/find", 
-            "icon": '''<svg viewBox="0 0 24 24" fill="none" stroke="currentColor" stroke-width="2">
-                <circle cx="11" cy="11" r="8"></circle>
-                <path d="M21 21l-4.35-4.35"></path>
-            </svg>''', 
-            "text": "Trova Chat", 
-            "id": "find"
-=======
->>>>>>> a14bc55b
         }
     ]
     
@@ -190,15 +142,14 @@
         }
         
         .brand-icon {
-            width: 40px;
-            height: 40px;
+            width: 32px;
+            height: 32px;
             color: rgba(255, 255, 255, 0.9);
         }
         
         .brand-text {
             font-family: 'Segoe UI', system-ui, sans-serif;
             letter-spacing: -0.5px;
-            font-size: 2rem;
         }
         
         .nav-menu {
@@ -335,12 +286,8 @@
             }
             
             .brand-icon {
-                width: 32px;
-                height: 32px;
-            }
-            
-            .brand-text {
-                font-size: 1.5rem;
+                width: 28px;
+                height: 28px;
             }
             
             .nav-menu {
@@ -397,12 +344,8 @@
             }
             
             .brand-icon {
-                width: 28px;
-                height: 28px;
-            }
-            
-            .brand-text {
-                font-size: 1.1rem;
+                width: 24px;
+                height: 24px;
             }
             
             .nav-menu {
@@ -448,33 +391,27 @@
         // Enhanced logout function with confirmation
         async function logout() {
             if (confirm('Sei sicuro di voler uscire?')) {
-                // Use the global performLogout function if available
-                if (typeof performLogout === 'function') {
-                    await performLogout();
-                } else {
-                    // Fallback to manual logout
-                    try {
-                        const result = await makeRequest('/api/auth/logout', {
-                            method: 'POST'
-                        });
-                        
-                        // Clear local storage
-                        localStorage.removeItem('access_token');
-                        localStorage.removeItem('session_token');
-                        
-                        // Redirect
-                        if (result && result.redirect) {
-                            window.location.href = result.redirect;
-                        } else {
-                            window.location.href = '/login';
-                        }
-                    } catch (error) {
-                        console.error('Logout error:', error);
-                        // Force redirect even on error
-                        localStorage.removeItem('access_token');
-                        localStorage.removeItem('session_token');
+                try {
+                    const result = await makeRequest('/api/auth/logout', {
+                        method: 'POST'
+                    });
+                    
+                    // Clear local storage
+                    localStorage.removeItem('access_token');
+                    localStorage.removeItem('session_token');
+                    
+                    // Redirect
+                    if (result && result.redirect) {
+                        window.location.href = result.redirect;
+                    } else {
                         window.location.href = '/login';
                     }
+                } catch (error) {
+                    console.error('Logout error:', error);
+                    // Force redirect even on error
+                    localStorage.removeItem('access_token');
+                    localStorage.removeItem('session_token');
+                    window.location.href = '/login';
                 }
             }
         }
