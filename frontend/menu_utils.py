#!/usr/bin/env python3
# -*- coding: utf-8 -*-

"""
Corporate Menu System for Solanagram
Modern unified menu with SVG icons and professional design
"""

import os
from typing import Optional

def get_unified_menu(current_page: Optional[str] = None) -> str:
    """
    Returns the unified modern menu HTML for all pages
    
    Args:
        current_page: Current page identifier for active state
        
    Returns:
        HTML string for the unified corporate menu
    """
    
    # Menu items configuration with SVG icons
    menu_items = [
<<<<<<< HEAD
        {"url": "/dashboard", "icon": "🏠", "text": "Dashboard", "id": "dashboard"},
        {"url": "/profile", "icon": "👤", "text": "Profilo", "id": "profile"},
        {"url": "/chats", "icon": "💬", "text": "Le mie Chat", "id": "chats"},
        {"url": "/message-manager", "icon": "📨", "text": "Gestione Messaggi", "id": "message-manager"},
        {"url": "/configured-channels", "icon": "🔄", "text": "Tutti i Reindirizzamenti", "id": "configured-channels"},
        {"url": "/crypto-dashboard", "icon": "🚀", "text": "Crypto", "id": "crypto-dashboard"},
        {"url": "/find", "icon": "🔍", "text": "Trova Chat", "id": "find"},
        {"url": "/security", "icon": "🔐", "text": "Sicurezza", "id": "security"},
        {"url": "#", "icon": "🚪", "text": "Logout", "id": "logout", "onclick": "logout()"}
=======
        {
            "url": "/dashboard", 
            "icon": '''<svg viewBox="0 0 24 24" fill="none" stroke="currentColor" stroke-width="2">
                <rect x="3" y="3" width="7" height="7"></rect>
                <rect x="14" y="3" width="7" height="7"></rect>
                <rect x="14" y="14" width="7" height="7"></rect>
                <rect x="3" y="14" width="7" height="7"></rect>
            </svg>''', 
            "text": "Dashboard", 
            "id": "dashboard"
        },
        {
            "url": "/profile", 
            "icon": '''<svg viewBox="0 0 24 24" fill="none" stroke="currentColor" stroke-width="2">
                <path d="M20 21v-2a4 4 0 0 0-4-4H8a4 4 0 0 0-4 4v2"></path>
                <circle cx="12" cy="7" r="4"></circle>
            </svg>''', 
            "text": "Profilo", 
            "id": "profile"
        },
        {
            "url": "/chats", 
            "icon": '''<svg viewBox="0 0 24 24" fill="none" stroke="currentColor" stroke-width="2">
                <path d="M21 15a2 2 0 0 1-2 2H7l-4 4V5a2 2 0 0 1 2-2h14a2 2 0 0 1 2 2z"></path>
            </svg>''', 
            "text": "Le mie Chat", 
            "id": "chats"
        },
        {
            "url": "/configured-channels", 
            "icon": '''<svg viewBox="0 0 24 24" fill="none" stroke="currentColor" stroke-width="2">
                <polyline points="17,1 21,5 17,9"></polyline>
                <path d="M3 11V9a4 4 0 0 1 4-4h14"></path>
                <polyline points="7,23 3,19 7,15"></polyline>
                <path d="M21 13v2a4 4 0 0 1-4 4H3"></path>
            </svg>''', 
            "text": "Reindirizzamenti", 
            "id": "configured-channels"
        },
        {
            "url": "/find", 
            "icon": '''<svg viewBox="0 0 24 24" fill="none" stroke="currentColor" stroke-width="2">
                <circle cx="11" cy="11" r="8"></circle>
                <path d="M21 21l-4.35-4.35"></path>
            </svg>''', 
            "text": "Trova Chat", 
            "id": "find"
        },
        {
            "url": "/security", 
            "icon": '''<svg viewBox="0 0 24 24" fill="none" stroke="currentColor" stroke-width="2">
                <path d="M12 22s8-4 8-10V5l-8-3-8 3v7c0 6 8 10 8 10z"></path>
            </svg>''', 
            "text": "Sicurezza", 
            "id": "security"
        }
>>>>>>> 73d9004e
    ]
    
    # Build modern menu HTML
    menu_html = '''
    <nav class="corporate-nav">
        <div class="nav-container">
            <div class="nav-brand">
                <svg class="brand-icon" viewBox="0 0 24 24" fill="none" stroke="currentColor" stroke-width="2">
                    <path d="M12 2L2 7v10c0 5.55 3.84 9.74 9 11 5.16-1.26 9-5.45 9-11V7l-10-5z"/>
                </svg>
                <span class="brand-text">Solanagram</span>
            </div>
            
            <div class="nav-menu">'''
    
    for item in menu_items:
        # Determine if this is the active page
        is_active = current_page == item["id"]
        active_class = ' nav-link--active' if is_active else ''
        
        menu_html += f'''
                <a href="{item["url"]}" class="nav-link{active_class}">
                    <span class="nav-icon">{item["icon"]}</span>
                    <span class="nav-text">{item["text"]}</span>
                </a>'''
    
    menu_html += '''
                <div class="nav-link nav-logout" onclick="logout()">
                    <span class="nav-icon">
                        <svg viewBox="0 0 24 24" fill="none" stroke="currentColor" stroke-width="2">
                            <path d="M9 21H5a2 2 0 0 1-2-2V5a2 2 0 0 1 2-2h4"></path>
                            <polyline points="16,17 21,12 16,7"></polyline>
                            <line x1="21" y1="12" x2="9" y2="12"></line>
                        </svg>
                    </span>
                    <span class="nav-text">Logout</span>
                </div>
            </div>
            
            <button class="nav-toggle" onclick="toggleMobileMenu()">
                <span></span>
                <span></span>
                <span></span>
            </button>
        </div>
    </nav>'''
    
    return menu_html

def get_menu_styles() -> str:
    """
    Returns the CSS styles for the corporate menu
    
    Returns:
        CSS string for the modern menu styling
    """
    return '''
    <style>
        .corporate-nav {
            position: fixed;
            top: 0;
            left: 0;
            right: 0;
            z-index: 1000;
            background: linear-gradient(135deg, #667eea 0%, #764ba2 100%);
            backdrop-filter: blur(10px);
            border-bottom: 1px solid rgba(255, 255, 255, 0.1);
            box-shadow: 0 4px 20px rgba(0, 0, 0, 0.1);
            transition: all 0.3s ease;
        }
        
        .nav-container {
            max-width: 1200px;
            margin: 0 auto;
            display: flex;
            align-items: center;
            justify-content: space-between;
            padding: 0 2rem;
            height: 70px;
        }
        
        .nav-brand {
            display: flex;
            align-items: center;
            gap: 0.75rem;
            font-weight: 700;
            color: white;
            text-decoration: none;
            font-size: 1.5rem;
        }
        
        .brand-icon {
            width: 32px;
            height: 32px;
            color: rgba(255, 255, 255, 0.9);
        }
        
        .brand-text {
            font-family: 'Segoe UI', system-ui, sans-serif;
            letter-spacing: -0.5px;
        }
        
        .nav-menu {
            display: flex;
            align-items: center;
            gap: 0.5rem;
        }
        
        .nav-link {
            display: flex;
            align-items: center;
            gap: 0.5rem;
            padding: 0.75rem 1rem;
            color: rgba(255, 255, 255, 0.8);
            text-decoration: none;
            border-radius: 8px;
            transition: all 0.3s ease;
            font-weight: 500;
            font-size: 0.95rem;
            position: relative;
            overflow: hidden;
        }
        
        .nav-link::before {
            content: '';
            position: absolute;
            top: 0;
            left: -100%;
            width: 100%;
            height: 100%;
            background: linear-gradient(90deg, transparent, rgba(255, 255, 255, 0.2), transparent);
            transition: left 0.5s ease;
        }
        
        .nav-link:hover::before {
            left: 100%;
        }
        
        .nav-link:hover {
            color: white;
            background: rgba(255, 255, 255, 0.1);
            transform: translateY(-2px);
        }
        
        .nav-link--active {
            color: white;
            background: rgba(255, 255, 255, 0.15);
            box-shadow: 0 2px 10px rgba(0, 0, 0, 0.2);
        }
        
        .nav-link--active::after {
            content: '';
            position: absolute;
            bottom: 0;
            left: 50%;
            transform: translateX(-50%);
            width: 6px;
            height: 6px;
            background: white;
            border-radius: 50%;
        }
        
        .nav-icon {
            width: 20px;
            height: 20px;
            display: flex;
            align-items: center;
            justify-content: center;
        }
        
        .nav-icon svg {
            width: 18px;
            height: 18px;
            transition: transform 0.3s ease;
        }
        
        .nav-link:hover .nav-icon svg {
            transform: scale(1.1);
        }
        
        .nav-text {
            white-space: nowrap;
            font-family: 'Segoe UI', system-ui, sans-serif;
        }
        
        .nav-logout {
            cursor: pointer;
            margin-left: 1rem;
            border-left: 1px solid rgba(255, 255, 255, 0.2);
            padding-left: 1.5rem;
        }
        
        .nav-logout:hover {
            background: rgba(239, 68, 68, 0.2);
            color: #fecaca;
        }
        
        .nav-toggle {
            display: none;
            flex-direction: column;
            background: none;
            border: none;
            cursor: pointer;
            padding: 0.5rem;
            gap: 4px;
        }
        
        .nav-toggle span {
            width: 25px;
            height: 3px;
            background: white;
            border-radius: 2px;
            transition: all 0.3s ease;
        }
        
        .nav-toggle:hover span {
            background: rgba(255, 255, 255, 0.8);
        }
        
        /* Adjust main content to account for fixed nav */
        .main-content {
            margin-top: 70px;
        }
        
        /* Mobile responsiveness */
        @media (max-width: 768px) {
            .nav-container {
                padding: 0 1rem;
                height: 60px;
            }
            
            .nav-brand {
                font-size: 1.25rem;
            }
            
            .brand-icon {
                width: 28px;
                height: 28px;
            }
            
            .nav-menu {
                position: fixed;
                top: 60px;
                left: 0;
                right: 0;
                background: linear-gradient(135deg, #667eea 0%, #764ba2 100%);
                backdrop-filter: blur(15px);
                flex-direction: column;
                padding: 1rem;
                gap: 0.5rem;
                transform: translateY(-100%);
                transition: transform 0.3s ease;
                box-shadow: 0 4px 20px rgba(0, 0, 0, 0.2);
            }
            
            .nav-menu.nav-menu--open {
                transform: translateY(0);
            }
            
            .nav-link {
                width: 100%;
                justify-content: flex-start;
                padding: 1rem;
                border-radius: 12px;
            }
            
            .nav-logout {
                margin-left: 0;
                border-left: none;
                border-top: 1px solid rgba(255, 255, 255, 0.2);
                padding-left: 1rem;
                margin-top: 0.5rem;
            }
            
            .nav-toggle {
                display: flex;
            }
            
            .main-content {
                margin-top: 60px;
            }
        }
        
        /* Small devices */
        @media (max-width: 480px) {
            .nav-container {
                height: 55px;
            }
            
            .nav-brand {
                font-size: 1.1rem;
            }
            
            .brand-icon {
                width: 24px;
                height: 24px;
            }
            
            .nav-menu {
                top: 55px;
            }
            
            .main-content {
                margin-top: 55px;
            }
            
            .nav-text {
                font-size: 0.9rem;
            }
        }
    </style>
    '''

def get_menu_scripts() -> str:
    """
    Returns the JavaScript for menu functionality
    
    Returns:
        JavaScript string for menu interactions
    """
    return '''
    <script>
        function toggleMobileMenu() {
            const menu = document.querySelector('.nav-menu');
            menu.classList.toggle('nav-menu--open');
        }
        
        // Close mobile menu when clicking outside
        document.addEventListener('click', function(event) {
            const nav = document.querySelector('.corporate-nav');
            const menu = document.querySelector('.nav-menu');
            const toggle = document.querySelector('.nav-toggle');
            
            if (!nav.contains(event.target) && menu.classList.contains('nav-menu--open')) {
                menu.classList.remove('nav-menu--open');
            }
        });
        
        // Enhanced logout function with confirmation
        async function logout() {
            if (confirm('Sei sicuro di voler uscire?')) {
                try {
                    const result = await makeRequest('/api/auth/logout', {
                        method: 'POST'
                    });
                    
                    // Clear local storage
                    localStorage.removeItem('access_token');
                    localStorage.removeItem('session_token');
                    
                    // Redirect
                    if (result && result.redirect) {
                        window.location.href = result.redirect;
                    } else {
                        window.location.href = '/login';
                    }
                } catch (error) {
                    console.error('Logout error:', error);
                    // Force redirect even on error
                    localStorage.removeItem('access_token');
                    localStorage.removeItem('session_token');
                    window.location.href = '/login';
                }
            }
        }
        
        // Smooth scroll effect for nav
        let lastScroll = 0;
        window.addEventListener('scroll', () => {
            const nav = document.querySelector('.corporate-nav');
            const currentScroll = window.pageYOffset;
            
            if (currentScroll > lastScroll && currentScroll > 100) {
                nav.style.transform = 'translateY(-100%)';
            } else {
                nav.style.transform = 'translateY(0)';
            }
            
            lastScroll = currentScroll;
        });
    </script>
    '''

def get_logout_script() -> str:
    """
    Returns the logout JavaScript function for backward compatibility
    
    Returns:
        JavaScript string for logout functionality
    """
    return get_menu_scripts() <|MERGE_RESOLUTION|>--- conflicted
+++ resolved
@@ -22,17 +22,6 @@
     
     # Menu items configuration with SVG icons
     menu_items = [
-<<<<<<< HEAD
-        {"url": "/dashboard", "icon": "🏠", "text": "Dashboard", "id": "dashboard"},
-        {"url": "/profile", "icon": "👤", "text": "Profilo", "id": "profile"},
-        {"url": "/chats", "icon": "💬", "text": "Le mie Chat", "id": "chats"},
-        {"url": "/message-manager", "icon": "📨", "text": "Gestione Messaggi", "id": "message-manager"},
-        {"url": "/configured-channels", "icon": "🔄", "text": "Tutti i Reindirizzamenti", "id": "configured-channels"},
-        {"url": "/crypto-dashboard", "icon": "🚀", "text": "Crypto", "id": "crypto-dashboard"},
-        {"url": "/find", "icon": "🔍", "text": "Trova Chat", "id": "find"},
-        {"url": "/security", "icon": "🔐", "text": "Sicurezza", "id": "security"},
-        {"url": "#", "icon": "🚪", "text": "Logout", "id": "logout", "onclick": "logout()"}
-=======
         {
             "url": "/dashboard", 
             "icon": '''<svg viewBox="0 0 24 24" fill="none" stroke="currentColor" stroke-width="2">
@@ -62,6 +51,15 @@
             "id": "chats"
         },
         {
+            "url": "/message-manager", 
+            "icon": '''<svg viewBox="0 0 24 24" fill="none" stroke="currentColor" stroke-width="2">
+                <path d="M4 4h16c1.1 0 2 .9 2 2v12c0 1.1-.9 2-2 2H4c-1.1 0-2-.9-2-2V6c0-1.1.9-2 2-2z"></path>
+                <polyline points="22,6 12,13 2,6"></polyline>
+            </svg>''', 
+            "text": "Gestione Messaggi", 
+            "id": "message-manager"
+        },
+        {
             "url": "/configured-channels", 
             "icon": '''<svg viewBox="0 0 24 24" fill="none" stroke="currentColor" stroke-width="2">
                 <polyline points="17,1 21,5 17,9"></polyline>
@@ -73,6 +71,14 @@
             "id": "configured-channels"
         },
         {
+            "url": "/crypto-dashboard", 
+            "icon": '''<svg viewBox="0 0 24 24" fill="none" stroke="currentColor" stroke-width="2">
+                <path d="M12 2l3.09 6.26L22 9.27l-5 4.87 1.18 6.88L12 17.77l-6.18 3.25L7 14.14 2 9.27l6.91-1.01L12 2z"></path>
+            </svg>''', 
+            "text": "Crypto", 
+            "id": "crypto-dashboard"
+        },
+        {
             "url": "/find", 
             "icon": '''<svg viewBox="0 0 24 24" fill="none" stroke="currentColor" stroke-width="2">
                 <circle cx="11" cy="11" r="8"></circle>
@@ -89,7 +95,6 @@
             "text": "Sicurezza", 
             "id": "security"
         }
->>>>>>> 73d9004e
     ]
     
     # Build modern menu HTML
