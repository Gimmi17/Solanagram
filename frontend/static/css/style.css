--- conflicted
+++ resolved
@@ -194,110 +194,6 @@
   padding: var(--space-12) var(--space-8);
 }
 
-<<<<<<< HEAD
-/* Messages - Unified error/message system */
-.message {
-    position: relative;
-    padding: 15px 45px 15px 15px; /* Extra padding for close button */
-    border-radius: 8px;
-    margin: 20px 0;
-    border-left: 4px solid;
-    box-shadow: 0 2px 6px rgba(0, 0, 0, 0.1);
-    animation: slideInDown 0.3s ease-out;
-    max-width: 100%;
-    word-wrap: break-word;
-}
-
-.message-content {
-    line-height: 1.5;
-    font-weight: 500;
-}
-
-.message-close {
-    position: absolute;
-    top: 8px;
-    right: 12px;
-    background: none;
-    border: none;
-    font-size: 24px;
-    font-weight: bold;
-    cursor: pointer;
-    color: inherit;
-    opacity: 0.7;
-    transition: opacity 0.2s ease;
-    padding: 0;
-    width: 30px;
-    height: 30px;
-    display: flex;
-    align-items: center;
-    justify-content: center;
-    border-radius: 50%;
-}
-
-.message-close:hover {
-    opacity: 1;
-    background-color: rgba(0, 0, 0, 0.1);
-}
-
-.message-close:focus {
-    outline: 2px solid currentColor;
-    outline-offset: 2px;
-}
-
-.message-success {
-    background: #d4edda;
-    color: #155724;
-    border-left-color: #28a745;
-}
-
-.message-success .message-close:hover {
-    background-color: rgba(21, 87, 36, 0.1);
-}
-
-.message-error {
-    background: #f8d7da;
-    color: #721c24;
-    border-left-color: #dc3545;
-}
-
-.message-error .message-close:hover {
-    background-color: rgba(114, 28, 36, 0.1);
-}
-
-.message-info {
-    background: #d1ecf1;
-    color: #0c5460;
-    border-left-color: #17a2b8;
-}
-
-.message-info .message-close:hover {
-    background-color: rgba(12, 84, 96, 0.1);
-}
-
-.message-warning {
-    background: #fff3cd;
-    color: #856404;
-    border-left-color: #ffc107;
-}
-
-.message-warning .message-close:hover {
-    background-color: rgba(133, 100, 4, 0.1);
-}
-
-/* Message animations */
-@keyframes slideInDown {
-    from {
-        transform: translateY(-20px);
-        opacity: 0;
-    }
-    to {
-        transform: translateY(0);
-        opacity: 1;
-    }
-}
-
-/* Buttons */
-=======
 /* Enhanced Cards */
 .card {
   background: white;
@@ -339,7 +235,6 @@
 }
 
 /* Modern Buttons */
->>>>>>> 972382cd
 .btn {
   display: inline-flex;
   align-items: center;
@@ -783,34 +678,7 @@
 .d-flex { display: flex; }
 .d-grid { display: grid; }
 
-<<<<<<< HEAD
-.flex-column { flex-direction: column; }
-
-/* Emoji size control */
-.emoji-small {
-    font-size: 0.8em;
-    vertical-align: middle;
-}
-
-.emoji-medium {
-    font-size: 1em;
-    vertical-align: middle;
-}
-
-.emoji-large {
-    font-size: 1.2em;
-    vertical-align: middle;
-}
-
-/* Chat icons in message manager */
-.chat-icon {
-    font-size: 0.9em;
-    vertical-align: middle;
-    margin-right: 8px;
-}
-=======
 /* Flexbox Utilities */
->>>>>>> 972382cd
 .flex-row { flex-direction: row; }
 .flex-col { flex-direction: column; }
 .flex-wrap { flex-wrap: wrap; }
@@ -853,61 +721,6 @@
 
 /* Responsive Design */
 @media (max-width: 768px) {
-<<<<<<< HEAD
-    .grid {
-        grid-template-columns: 1fr;
-    }
-    
-    .main-content {
-        margin: 1rem;
-        border-radius: 8px;
-    }
-    
-    .content-body {
-        padding: 1rem;
-    }
-    
-    .btn {
-        padding: 10px 20px;
-        font-size: 14px;
-    }
-    
-    /* Mobile-specific message styles */
-    .message {
-        margin: 15px 0;
-        padding: 12px 40px 12px 12px;
-        font-size: 14px;
-    }
-    
-    .message-content {
-        line-height: 1.4;
-    }
-    
-    .message-close {
-        top: 6px;
-        right: 8px;
-        width: 28px;
-        height: 28px;
-        font-size: 20px;
-    }
-}
-
-@media (max-width: 480px) {
-    .message {
-        margin: 10px 0;
-        padding: 10px 35px 10px 10px;
-        border-radius: 6px;
-        font-size: 13px;
-    }
-    
-    .message-close {
-        top: 4px;
-        right: 6px;
-        width: 26px;
-        height: 26px;
-        font-size: 18px;
-    }
-=======
   .container {
     padding: 0 var(--space-4);
   }
@@ -953,5 +766,4 @@
   }
   
   .grid-cols-4 { grid-template-columns: 1fr; }
->>>>>>> 972382cd
 } 